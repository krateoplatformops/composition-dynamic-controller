--- conflicted
+++ resolved
@@ -95,14 +95,6 @@
 	}
 
 	if !exists {
-<<<<<<< HEAD
-		// fmt.Println("Create: ", ref.String())
-		//return c.externalClient.Create(ctx, el)
-		c.queue.AddAfter(event{
-			eventType: Create,
-			objectRef: ref,
-		}, time.Second*3)
-=======
 		return c.externalClient.Create(ctx, el)
 		// fmt.Println("Creating object")
 
@@ -129,7 +121,6 @@
 
 		// fmt.Println("Object created", c.queue.Len())
 
->>>>>>> cdac8fc8
 	}
 
 	return nil
